"""Module with classes that handle imagery I/O.

Created by: Taylor Denouden
Organization: Hakai Institute
Date: 2020-09-18.
"""

from __future__ import annotations

import re
from abc import ABC, ABCMeta, abstractmethod
from collections.abc import Iterable
from functools import singledispatchmethod
from pathlib import Path
from typing import TYPE_CHECKING

import numpy as np
import tifffile
from PIL import Image

from .utils import list_images, normalize_img

if TYPE_CHECKING:
    from .maskers import Masker

Image.MAX_IMAGE_PIXELS = None


class ImageLoader(ABC):
    """Abstract base class for all image loader classes which handle loading the data for each sensor capture."""

    def __init__(
        self,
        image_directory: str | Path,
        mask_directory: str | Path,
    ) -> None:
        """Create a new ImageLoader."""
        super().__init__()
        self.image_directory = Path(image_directory)
        self.mask_directory = Path(mask_directory)

    def __len__(self) -> int:
        """Get the number of captures."""
        return sum(1 for _ in self.paths)

    @staticmethod
    @abstractmethod
    def load_image(path: str) -> np.ndarray:
        """Load the image at path into a numpy array."""
        raise NotImplementedError

    @property
    @abstractmethod
    def paths(self) -> Iterable[list[str] | str]:
        """Get path or paths of imagery to load per capture."""
        raise NotImplementedError

    @property
    @abstractmethod
    def _bit_depth(self) -> int:
        raise NotImplementedError

    def preprocess_image(self, img: np.ndarray) -> np.ndarray:
        """Scale the values in the imagery or do other preprocessing logic when overridden."""
        return normalize_img(img, bit_depth=self._bit_depth)

    @singledispatchmethod
    def get_mask_save_paths(self, img_paths: list[str]) -> Iterable[str]:
        """Get a list of paths where the output mask images should be saved."""
        img_names = (Path(p).stem for p in img_paths)
        return (str(self.mask_directory.joinpath(f"{p}_mask.png")) for p in img_names)

    @get_mask_save_paths.register
    def _(self, img_path: str) -> Iterable[str]:
        return self.get_mask_save_paths([img_path])

    @staticmethod
    def save_mask(mask: np.ndarray, out_path: str) -> None:
        """Save the mask to the location out_path.

        Parameters
        ----------
        mask
            2D image mask to save into the image format specified in the out_path.
        out_path
            The path where the file should be saved, including img extension.

        """
        mask_img = Image.fromarray(mask, mode="L")
        mask_img.save(str(out_path))

    def apply_masker(self, img_paths: list[str] | str, masker: Masker) -> None:
        """Compute the image mask for each image using the configured masking algorithm."""
        img = self.load_image(img_paths)
        img = self.preprocess_image(img)
        mask = masker.algorithm(img)
        mask = masker.postprocess_mask(mask)
        mask = masker.to_metashape_mask(mask)

        for path in self.get_mask_save_paths(img_paths):
            self.save_mask(mask, path)


class SingleFileImageLoader(ImageLoader, metaclass=ABCMeta):
    """Abstract class for handling the loading of imagery contained within a single file."""

    @staticmethod
    def load_image(path: str) -> np.ndarray:
        """Load the image into a numpy array."""
        img = Image.open(path)
        # noinspection PyTypeChecker
        return np.array(img).astype(float)

    @property
    def paths(self) -> Iterable[str]:
        """Get grouped paths of imagery to load."""
        return list_images(self.image_directory)


class RGBLoader(SingleFileImageLoader):
    """Class responsible for loading simple RGB imagery data."""

    _bit_depth = 8


class CIRLoader(SingleFileImageLoader):
    """Class responsible for loading 4-band CIR imagery, such as that output by IX Capture software."""

    _bit_depth = 8
    _crop_size = 256

    def apply_masker(self, img_paths: list[str] | str, masker: Masker) -> None:
        """Compute the image mask by moving a window over the input.

        These CIR images are too large to be read into memory simultaneously, so this
        image masking routine is special.

        This is the setup in the following logic:
        The inner square is the region to be written to the output.
        The outer square is a padding section used to ensure the pixel buffers are
        computed properly.
        x1,y1
           ,-----------------,
           |  x,y            |
           |   ,--------,    |
           |   |        |    |
           |   |        |    |
           |   |________|    |
           |          xc,yc  |
           |_________________|
                           x2,y2
        """
        if not isinstance(img_paths, str):
            msg = "CIRLoader can only operate on images at a single path"
            raise TypeError(msg)
        img_path = img_paths
        mask_path = next(self.get_mask_save_paths(img_paths))

        src = tifffile.imread(img_path)
        height, width, bands = src.shape

        pad = masker.pixel_buffer

        # Make an all black image to store the data
        with Image.new("L", (width, height)) as dest:
            for y in range(0, height, self._crop_size):
                for x in range(0, width, self._crop_size):
                    xc = min(x + self._crop_size, width)
                    yc = min(y + self._crop_size, height)

                    x0 = max(x - pad, 0)
                    x1 = min(xc + pad, width)
                    y0 = max(y - pad, 0)
                    y1 = min(yc + pad, height)

                    # noinspection PyTypeChecker
                    img = src[y0:y1, x0:x1, :4]
                    img = self.preprocess_image(img)
                    mask = masker.algorithm(img)
                    mask = masker.postprocess_mask(mask)
                    mask = masker.to_metashape_mask(mask)

                    # Remove padding
                    mask = mask[(y - y0) :, (x - x0) :]
                    mask = mask[
                        : self._crop_size + pad - (y1 - yc),
                        : self._crop_size + pad - (x1 - xc),
                    ]

                    # Write the mask section
                    dest.paste(Image.fromarray(mask), (x, y))
            dest.save(mask_path)


class MultiFileImageLoader(ImageLoader, metaclass=ABCMeta):
    """Abstract class for loading imagery where band data is stored in a multiple files."""

    @staticmethod
    def load_image(paths: list[str | Path]) -> np.ndarray:
        """Load all images into a numpy array."""
        # noinspection PyTypeChecker
        imgs = [np.asarray(Image.open(p)) for p in paths]
        return np.stack(imgs, axis=2).astype(float)

    @property
    @abstractmethod
    def paths(self) -> Iterable[list[str]]:
        """Get grouped paths of imagery to load."""
        raise NotImplementedError


class MicasenseRedEdgeLoader(MultiFileImageLoader):
    """Class responsible for loading imagery from Micasense Red Edge sensors."""

    _blue_band_pattern = re.compile(
        "(.*[\\\\/])?IMG_[0-9]{4}_1.tif",
        flags=re.IGNORECASE,
    )
    _bit_depth = 16

    def _is_blue_band_path(self, path: str | Path) -> bool:
        return self._blue_band_pattern.match(str(path)) is not None

    @property
    def _blue_band_paths(self) -> Iterable[str]:
        return filter(self._is_blue_band_path, list_images(self.image_directory))

    @staticmethod
    def _blue_band_path_to_band_paths(path: str) -> list[str]:
        in_path_root = Path(path).stem[:-1]
        return [str(Path(path).with_name(f"{in_path_root}{i}.tif")) for i in range(1, 6)]

    @property
    def paths(self) -> Iterable[list[str]]:
        """Get grouped paths of imagery to load."""
        return map(self._blue_band_path_to_band_paths, self._blue_band_paths)


class P4MSLoader(MultiFileImageLoader):
    """Class responsible for loading imagery from Phantom 4 MS sensors."""

    _blue_band_pattern = re.compile(
        "(.*[\\\\/])?DJI_[0-9]{3}1.TIF",
        flags=re.IGNORECASE,
    )
    _bit_depth = 16

    def _is_blue_band_path(self, path: str | Path) -> bool:
        return self._blue_band_pattern.match(str(path)) is not None

    @property
    def _blue_band_paths(self) -> Iterable[str]:
        return filter(self._is_blue_band_path, list_images(self.image_directory))

    @staticmethod
    def _blue_band_path_to_band_paths(path: str | Path) -> list[str]:
        path = Path(path)
        stem = path.stem[:-1]
        return [str(path.with_name(f"{stem}{i}.TIF")) for i in range(1, 6)]
<<<<<<< HEAD

    @property
    def paths(self) -> Iterable[list[str]]:
        """Get grouped paths of imagery to load."""
        return map(self._blue_band_path_to_band_paths, self._blue_band_paths)


class DJIM3MLoader(MultiFileImageLoader):
    """Class responsible for loading imagery from DJI Mavic 3 MS sensors."""

    _green_band_pattern = re.compile(r"(.*[\\/])?DJI_[0-9]+_[0-9]{4}_G\.TIF", flags=re.IGNORECASE)
    _bit_depth = 16

    def _is_green_band_path(self, path: str | Path) -> bool:
        return self._green_band_pattern.match(str(path)) is not None

    @property
    def _green_band_paths(self) -> Iterable[str]:
        return filter(self._is_green_band_path, list_images(self.image_directory))

    @staticmethod
    def _green_band_path_to_band_paths(path: str | Path) -> list[str]:
        path = Path(path)
        stem = path.stem[:-1]
        return [str(path.with_name(f"{stem}{b}.TIF")) for b in ["G", "R", "RE", "NIR"]]
=======
>>>>>>> 06eebda4

    @property
    def paths(self) -> Iterable[list[str]]:
        """Get grouped paths of imagery to load."""
        return map(self._green_band_path_to_band_paths, self._green_band_paths)<|MERGE_RESOLUTION|>--- conflicted
+++ resolved
@@ -257,7 +257,6 @@
         path = Path(path)
         stem = path.stem[:-1]
         return [str(path.with_name(f"{stem}{i}.TIF")) for i in range(1, 6)]
-<<<<<<< HEAD
 
     @property
     def paths(self) -> Iterable[list[str]]:
@@ -283,8 +282,6 @@
         path = Path(path)
         stem = path.stem[:-1]
         return [str(path.with_name(f"{stem}{b}.TIF")) for b in ["G", "R", "RE", "NIR"]]
-=======
->>>>>>> 06eebda4
 
     @property
     def paths(self) -> Iterable[list[str]]:
